/** 
*  * Detailed Explanations (To be continued)
*  
* -------------------
* prio_level:
* -------------------
* priorityLevel: Allows you to set a custom priority level for the fee. If priorityLevel is not specified, 
* the API will use the Medium (50th percentile) level. The levels and their corresponding percentiles are:
*     Min: 0th percentile
*     Low: 25th percentile
*     Medium: 50th percentile
*     High: 75th percentile
*     VeryHigh: 95th percentile
*     UnsafeMax: 100th percentile (use with caution).
* -------------------
* legacy_not_allowed:
* -------------------
* Sorted from high risk to lower risk - however all of them are still risky!
* 1. Freeze Authority Still Enabled: 
* This means that the developers or issuer of the coin have the ability to freeze transactions or revert them. 
* This can be a sign of a lack of decentralization and can undermine your confidence in the stability 
* and security of the coin.
* 2. Single Holder Ownership: 
* If a single wallet holder owns a large portion of the coins, this person could manipulate the market by 
* selling off or withholding large amounts. This is risky for you as the value of your investment could 
* heavily depend on the actions of one person.
* 3. High Holder Concentration: 
* Similar to single holder ownership, but here, a few holders own a large percentage of the coins. This increases 
* the risk of market manipulations and price fluctuations if these major holders suddenly decide to sell.
* 4. Large Amount of LP Unlocked: 
* LP stands for Liquidity Provider. If a large amount of the liquidity pool tokens are unlocked, 
* providers could withdraw them at any time, which could lead to a sudden loss of liquidity and a potential price drop.
* 5. Low Liquidity:
* Low liquidity means there are not many coins available for buying or selling. This can lead to extreme 
* price changes even with small buy or sell orders. It's risky because you might not be able to sell your 
* coins without significantly impacting the price.
* 6. Copycat Token: 
* A token that is simply a copy of another existing token, often without any innovative features or improvements. 
* This can indicate a lack of seriousness or potential for long-term growth.
* 7. Low Amount of LP Providers: 
* Having few liquidity providers means the liquidity of the token depends on a few sources. 
* This can be risky, as if these providers decide to withdraw their funds, it could destabilize the market.
**/
export const config = {
  liquidity_pool: {
    radiyum_program_id: "675kPX9MHTjS2zt1qfr1NYHuzeLXfQM9H24wFSUt1Mp8",
    wsol_pc_mint: "So11111111111111111111111111111111111111112",
  },
  tx: {
    fetch_tx_max_retries: 5,
    fetch_tx_initial_delay: 1000, // Initial delay before fetching LP creation transaction details (3 seconds)
    swap_tx_initial_delay: 500, // Initial delay before first buy (1 second)
    get_timeout: 10000, // Timeout for API requests
    concurrent_transactions: 1, // Number of simultaneous transactions
    retry_delay: 500, // Delay between retries (0.5 seconds)
  },
  swap: {
    verbose_log: false,
    prio_fee_max_lamports: 1000000, // 0.001 SOL
    prio_level: "medium", // If you want to land transaction fast, set this to use `veryHigh`. You will pay on average higher priority fee.
    amount: "10000000", //0.01 SOL
    slippageBps: "200", // 2%
    db_name_tracker_holdings: "src/tracker/holdings.db", // Sqlite Database location
    token_not_tradable_400_error_retries: 5, // How many times should the bot try to get a quote if the token is not tradable yet
    token_not_tradable_400_error_delay: 2000, // How many seconds should the bot wait before retrying to get a quote again
  },
  sell: {
    price_source: "dex", // dex=Dexscreener,jup=Jupiter Agregator (Dex is most accurate and Jupiter is always used as fallback)
    prio_fee_max_lamports: 1000000, // 0.001 SOL
    prio_level: "medium", // If you want to land transaction fast, set this to use `veryHigh`. You will pay on average higher priority fee.
    slippageBps: "200", // 2%
    auto_sell: true, // If set to true, stop loss and take profit triggers automatically when set.
    stop_loss_percent: 30,
    take_profit_percent: 25,
    track_public_wallet: "", // If set an additional log line will be shown with a link to track your wallet
  },
  rug_check: {
    verbose_log: false,
    simulation_mode: true,
    // Dangerous
    allow_mint_authority: false, // The mint authority is the address that has permission to mint (create) new tokens. Strongly Advised to set to false.
    allow_not_initialized: false, // This indicates whether the token account is properly set up on the blockchain. Strongly Advised to set to false
    allow_freeze_authority: false, // The freeze authority is the address that can freeze token transfers, effectively locking up funds. Strongly Advised to set to false
    allow_rugged: false,
    // Critical
    allow_mutable: false,
    block_returning_token_names: true,
    block_returning_token_creators: true,
    block_symbols: ["XXX"],
    block_names: ["XXX"],
    only_contain_string: false, // Enable/disable string containment filter
    contain_string: ["AI", "GPT", "AGENT"], // Strings to match in token names (case insensitive)
    allow_insider_topholders: false, // Allow inseder accounts to be part of the topholders
    max_alowed_pct_topholders: 15, // Max allowed percentage an individual topholder might hold
    max_alowed_pct_all_topholders: 30, // Max allowed totalpercentage all topholders in total might hold related to supply

    exclude_lp_from_topholders: true, // If true, Liquidity Pools will not be seen as top holders
    // Warning
    min_total_markets: 0,
    min_total_lp_providers: 0,
    min_total_market_Liquidity: 30000,
    // Misc
    ignore_pump_fun: true,
    max_score: 11400, // Set to 0 to ignore
    legacy_not_allowed: [
<<<<<<< HEAD
      "Low Liquidity",
      "Freeze Authority still enabled",
      "Single holder ownership",
      "High holder concentration",
      "Freeze Authority still enabled",
      "Large Amount of LP Unlocked",
      "Low Liquidity",
=======
      //"Low Liquidity",
      "Single holder ownership",
      "High holder concentration",
      "Freeze Authority still enabled",
      //"Large Amount of LP Unlocked",
>>>>>>> a9525d30
      "Copycat token",
      //"Low amount of LP Providers",
    ],
  },
};<|MERGE_RESOLUTION|>--- conflicted
+++ resolved
@@ -93,7 +93,6 @@
     allow_insider_topholders: false, // Allow inseder accounts to be part of the topholders
     max_alowed_pct_topholders: 15, // Max allowed percentage an individual topholder might hold
     max_alowed_pct_all_topholders: 30, // Max allowed totalpercentage all topholders in total might hold related to supply
-
     exclude_lp_from_topholders: true, // If true, Liquidity Pools will not be seen as top holders
     // Warning
     min_total_markets: 0,
@@ -103,7 +102,6 @@
     ignore_pump_fun: true,
     max_score: 11400, // Set to 0 to ignore
     legacy_not_allowed: [
-<<<<<<< HEAD
       "Low Liquidity",
       "Freeze Authority still enabled",
       "Single holder ownership",
@@ -111,15 +109,6 @@
       "Freeze Authority still enabled",
       "Large Amount of LP Unlocked",
       "Low Liquidity",
-=======
-      //"Low Liquidity",
-      "Single holder ownership",
-      "High holder concentration",
-      "Freeze Authority still enabled",
-      //"Large Amount of LP Unlocked",
->>>>>>> a9525d30
-      "Copycat token",
-      //"Low amount of LP Providers",
     ],
   },
 };